<tool id="deeptools_multi_bigwig_summary" name="multiBigwigSummary" version="@WRAPPER_VERSION@.0">
    <description>calculates average scores for a list of two or more bigwig files</description>
    <macros>
        <token name="@BINARY@">multiBigwigSummary</token>
        <import>deepTools_macros.xml</import>
    </macros>
   <expand macro="requirements" />
    <command>
<![CDATA[
        #set files=[]
        #set labels=[]

        @multiple_input_bigwigs@

        @BINARY@
            $mode.modeOpt

            @THREADS@

            --outFileName $outFile
            --bwfiles '#echo "' '".join($files)#'
            --labels '#echo "' '".join($labels)#'

            #if $outRawCounts:
                --outRawCounts '$outFileRawCounts'
            #end if

            #if $mode.modeOpt == "bins":
                --binSize '$mode.binSize'
                --distanceBetweenBins '$mode.distanceBetweenBins'
            #else:
                --BED $mode.region_file
            #end if

            #if str($region.value) != '':
                --region '$region'
            #end if
]]>
    </command>

    <inputs>
        <expand macro="multiple_input_bigwigs" />

        <conditional name="mode">
            <param name="modeOpt" type="select" label="Choose computation mode"
                help="In the bins mode, the correlation is computed using equally sized bins.
                In the BED file mode, a list of genomic regions in BED format has to be given.
                For each region in the BED file, the number of overlapping reads is counted in
                each of the BigWig files. Then the correlation is computed.">
                <option value="bins" selected="true">Bins</option>
                <option value="BED-file">Limit correlation to certain regions (BED file)</option>
            </param>
            <when value="bins">
                <param name="binSize" type="integer" value="10000" min="1"
                    label="Bin size in bp"
                    help="Length in bases for a window used to sample the genome. (--binSize)"/>

                <expand macro="distanceBetweenBins" />
            </when>
            <when value="BED-file">
                <param name="region_file" type="data" format="bed"
                    label="Region file in BED format"
                    help="Correlation is computed for the number of reads that overlap such regions."/>
            </when>
        </conditional>

        <expand macro="region_limit_operation" />
        <param argument="--outRawCounts" type="boolean" label="Save raw counts (scores) to file" help=""/>

    </inputs>
    <outputs>
        <data format="deeptools_coverage_matrix" name="outFile" label="${tool.name} on ${on_string}: correlation matrix" />
        <data format="tabular" name="outFileRawCounts" label="${tool.name} on ${on_string}: bin counts">
            <filter>outRawCounts is True</filter>
        </data>
    </outputs>
    <tests>
        <test>
            <param name="bigwigfiles" value="test.bw,test.bw" ftype="bigwig" />
            <param name="modeOpt" value="bins" />
            <param name="binSize" value="10" />
            <param name="corMethod" value="spearman" />
            <output name="outFileName" file="multiBigwigSummary_result1.npz" ftype="deeptools_coverage_matrix" compare="sim_size" />
        </test>
        <!--test>
            <param name="bigwigfiles" value="test.bw,test.bw" ftype="bigwig" />
            <param name="modeOpt" value="BED-file" />
            <param name="region_file" value="multiBamSummary_regions.bed" />
            <param name="corMethod" value="pearson" />
            <param name="outRawCounts" value="True" />
            <output name="outFileRawCounts" file="multiBigwigSummary_result2.tabular" ftype="tabular" />
            <output name="outFileName" file="multiBigwigSummary_result2.npz" ftype="deeptools_coverage_matrix" compare="sim_size" />
        </test-->
    </tests>
    <help>
<![CDATA[
**What it does**

This tool computes the average scores for every genomic region for every bigWig file that is provided. In principle, it does the same as ``multiBamSummary``, but for bigWig files.
The analysis is performed for the entire genome by running the program in 'bins' mode, or for certain user selected regions (e.g., genes) in 'BED-file' mode.
Typically the output of ``multiBigwigSummary`` is used by other tools, such as ``plotCorrelation`` or ``plotPCA``, for visualization and diagnostic purposes.


**Output files**:

* the default output is a **compressed file** that can only be used with ``plotPCA`` or ``plotCorrelation``

<<<<<<< HEAD
* to analyze the average scores yourself, you can get the **uncompressed score matrix** where every row corresponds to a genomic region (or bin) and each column corresponds to a sample (BAM file). (To obtain this output file, select "Save raw counts (coverages) to file" )

.. image:: $PATH_TO_IMAGES/multiBigwigSummary_output.png

**Example plots** generated with plotCorrelation after running ``multiBigwigSummary`` on several ENCODE RNA-seq data sets

.. image:: $PATH_TO_IMAGES/QC_plotCorrelate_RNAseq.png
   :alt: Heatmaps of correlations of RNA-seq samples
=======
- Data matrix (optional,select to save raw counts to a file above): If you want to have a look at the scores
  or compute statistics yourself using a different program (like R).
>>>>>>> 4708dd18

-----

@REFERENCES@
]]>
    </help>
    <expand macro="citations" />
</tool><|MERGE_RESOLUTION|>--- conflicted
+++ resolved
@@ -105,7 +105,6 @@
 
 * the default output is a **compressed file** that can only be used with ``plotPCA`` or ``plotCorrelation``
 
-<<<<<<< HEAD
 * to analyze the average scores yourself, you can get the **uncompressed score matrix** where every row corresponds to a genomic region (or bin) and each column corresponds to a sample (BAM file). (To obtain this output file, select "Save raw counts (coverages) to file" )
 
 .. image:: $PATH_TO_IMAGES/multiBigwigSummary_output.png
@@ -114,10 +113,6 @@
 
 .. image:: $PATH_TO_IMAGES/QC_plotCorrelate_RNAseq.png
    :alt: Heatmaps of correlations of RNA-seq samples
-=======
-- Data matrix (optional,select to save raw counts to a file above): If you want to have a look at the scores
-  or compute statistics yourself using a different program (like R).
->>>>>>> 4708dd18
 
 -----
 
