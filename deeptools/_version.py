--- conflicted
+++ resolved
@@ -2,8 +2,7 @@
 # This file is originally generated from Git information by running 'setup.py
 # version'. Distribution tarballs contain a pre-generated copy of this file.
 
-<<<<<<< HEAD
+
 __version__ = '1.6.0-505-gd122a69'
-=======
-__version__ = '1.6.0-479-g945d3c3'
->>>>>>> 4e512448
+
+
