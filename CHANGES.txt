--- conflicted
+++ resolved
@@ -1,4 +1,3 @@
-<<<<<<< HEAD
 2.4.0
 
  * The --Offset option to bamCoverage can now take two values, which can be used to specify a range within each alignment of bases to use. As an example, `--Offset 5 -1` will use ignore the first 4 bases of an alignment (accounting for orientation) and use only the 5th through last base. This can be useful for things like ATACseq (see #370).
@@ -8,13 +7,12 @@
  * `bigwigCompare`, `computeMatrix`, and `multiBigwigSummary` can read signal files hosted on [deepBlue](http://deepblue.mpi-inf.mpg.de/).
  * Fixed a minor bug in `deeptools`, where the `--version` option was ignored (see #404).
  * Text in SVG and PDF files is now actual text and not a path (see #403).
-=======
+
 2.3.5
 
  * Various Galaxy wrapper fixes (e.g., issue #415)
  * Fixed issue #413, wherein the --nanAfterEnd option sometimes causes computeMatrix to throw an error.
  * Fixed issue #416, wherein --outRawCounts in multiBamSummary and multiBigwigSummary would cause an error if python3 was being used.
->>>>>>> c023d0fc
 
 2.3.4
 
