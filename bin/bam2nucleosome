#!/usr/bin/env python
#-*- coding: utf-8 -*-

import numpy as np
# own tools
import argparse
from deeptools import writeBedGraph
from deeptools import writeBedGraph_bam_and_bw
from deeptools import parserCommon
from deeptools import bamHandler

debug = 0

def parseArguments(args=None):

    parentParser = parserCommon.getParentArgParse()
    bamParser = parserCommon.read_options()
    outputParser = parserCommon.output()
    parser = argparse.ArgumentParser(parents=[parentParser, bamParser,outputParser],
                                     formatter_class=argparse.ArgumentDefaultsHelpFormatter,
                                     description = 'Given a BAM file, this tool generates a coverage bigWig file. '
                                     'The method first calculates the number of reads (either extended or not) that '
                                     'overlap each tile (or bin) in the genome. Tiles with counts equal to zero are skipped, '
                                     'i.e. not added to the output file.\n'
                                     'The resulting read counts can be normalized using a given scaling factor, either using '
                                     'the RPKM formula or normalizing to 1x depth of coverage.\n')

    # define the arguments
    parser.add_argument('--bam', '-b',
                        help = 'BAM file to process',
                        metavar = 'BAM file',
                        required = True)

    parser.add_argument('--bamIndex', '-bai',
                        help = 'Index for the BAM file. Default is to consider the path of the BAM file adding the .bai suffix.',
                        metavar = 'BAM file index')


    parser.add_argument('--mappedReads',
                        help = "Use this number of mapped reads instead of the value determined from the BAM file ",
                        type = int)

    parser.add_argument('--normalizeTo1x',
<<<<<<< HEAD
                          help='Report read coverage normalized to 1x '
                          'sequencing depth (also known as Reads Per Genomic '
                          'Content (RPGC)). Sequencing depth is defined as: '
                          '(total number of mapped reads * fragment length) / '
                          'effective genome size.\nThe scaling factor used '
                          'is the inverse of the sequencing depth computed '
                          'for the sample to match the 1x coverage. '
                          'To use this option, the '
                          'effective genome size has to be indicated after the '
                          'option. The effective genome size is the portion '
                          'of the genome that is mappable. Large fractions of '
                          'the genome are stretches of NNNN that should be '
                          'discarded. Also, if repetitive regions were not '
                          'included in the mapping of reads, the effective '
                          'genome size needs to be adjusted accordingly. '
                          'Common values are: mm9: 2,150,570,000; '
                          'hg19:2,451,960,000; dm3:121,400,000 and ce10:93,260,000. '
                          'See Table 2 of http://www.plosone.org/article/info:doi/10.1371/journal.pone.0030377 ' 
                          'or http://www.nature.com/nbt/journal/v27/n1/fig_tab/nbt.1518_T1.html '
                          'for several effective genome sizes.',
                          metavar='EFFECTIVE GENOME SIZE LENGTH',
                          default=None,
                          type=int,
                          required=False)

=======
                        help = "Report normalized coverage to 1x sequencing depth. Sequencing depth is defined as the total number of mapped reads * fragment length / effective genome size. To use this option, the effective genome size has to be given. Common values are: mm9: 2150570000, hg19:2451960000, dm3:121400000 and ce10:93260000. The default is not to use any normalization. ",
                        default = None,
                        type = int,
                        required = False)
    parser.add_argument('--smoothLength',
                        help = "length of smoothing to be done.",
                        default = 0,
                        type = int,
                        required = False)
>>>>>>> 87dc13cf
    parser.add_argument('--normalizeUsingRPKM',
                          help='Use Reads Per Kilobase per Million reads to '
                          'normalize the number of reads per bin. The formula '
                          'is: RPKM (per bin) =  number of reads per bin / '
                          '( number of mapped reads (in millions) * bin '
                          'length (kb) ). Each read is considered independently,'
                          'if you want to only count either of the mate pairs in'
                          'paired-end data, use the --samFlag option.',
                          action='store_true',
                          required=False)

    args = parser.parse_args(args)


    return(args)

def scaleFactor(string):
    try:
        scaleFactor1, scaleFactor2 = string.split(":")
        scaleFactors = ( float(scaleFactor1), float(scaleFactor2) )
    except:
        raise argparse.ArgumentTypeError("Format of scaleFactors is factor1:factor2. The value given ( {} ) is not valid".format(string))
    return scaleFactors


def getFragmentCenter(read, defaultFragmentLength, extendPairedEnds=True,
                      maxPairedFragmentLength=None):

    """
    Takes a proper pair fragment of high quality and limited
    to a certain length and outputs the center
    """
    fragmentStart = fragmentEnd = None

    if not maxPairedFragmentLength:
        maxPairedFragmentLength = 2*defaultFragmentLength if defaultFragmentLength > 0 else 1000;

    # only paired forward reads are considered
    if read.is_proper_pair and not read.is_reverse \
            and abs(read.tlen) < 250 and read.mapq > 10:

        if read.tlen % 2 == 0:
            fragmentStart = read.pos + read.tlen/2 -1
            fragmentEnd   = fragmentStart + 2

        else:
            fragmentStart = read.pos + read.tlen/2 - 1
            fragmentEnd   = fragmentStart + 3

    return (fragmentStart, fragmentEnd)

#######################################
# MAIN

def main(args):
    bamFile = args.bam
    bamHandle = bamHandler.openBam(args.bam, args.bamIndex)
    binSize = args.binSize if args.binSize > 0 else 50
    fragmentLength = args.fragmentLength if args.fragmentLength >0 else 300

    chunkSize = int(50e6)

    global debug
    if args.verbose:
        debug = 1
    else:
        debug = 0

    if not args.mappedReads:
        args.mappedReads = bamHandle.mapped

    if args.normalizeTo1x:
        current_coverage = float(args.mappedReads * fragmentLength) / args.normalizeTo1x
        # the scaling sets the coverage to match 1x
        args.scaleFactor = 1.0 / current_coverage
        if debug:
            print "Estimated current coverage {}".format(current_coverage)
            print "Scaling factor {}".format(args.scaleFactor)

    elif args.normalizeUsingRPKM:
        # the RPKM is the # reads per tile / ( total reads (in millions) * tile length in Kb)
        millionReadsMapped = float(args.mappedReads)  / 1e6
        tileLengthInKb = float(args.binSize) / 1000
        args.scaleFactor =  1.0 / (millionReadsMapped * tileLengthInKb )
        if debug:
            print "scale factor using RPKM is {0}".format(args.scaleFactor)
    else:
        args.scaleFactor = 1

    funcArgs = {'scaleFactor': args.scaleFactor}


    wr = writeBedGraph.WriteBedGraph([bamHandle.filename], binSize, 0,
                                    fragmentLength,
                                    stepSize=binSize,
                                    region=args.region,
                                    numberOfProcessors=args.numberOfProcessors,
                                    extendPairedEnds=args.extendPairedEnds,
                                    minMappingQuality=args.minMappingQuality,
                                    ignoreDuplicates=args.ignoreDuplicates,
                                    center_read=args.centerReads,
                                    zerosToNans=True,
                                    samFlag_include=args.samFlagInclude,
                                    samFlag_exclude=args.samFlagExclude
                                    )

    wr.run(writeBedGraph.scaleCoverage, funcArgs,  args.outFileName,
            format=args.outFileFormat, smooth_length=args.smoothLength)


if __name__ == "__main__":
    args = parseArguments()
    main(args)<|MERGE_RESOLUTION|>--- conflicted
+++ resolved
@@ -1,11 +1,8 @@
 #!/usr/bin/env python
 #-*- coding: utf-8 -*-
 
-import numpy as np
-# own tools
 import argparse
 from deeptools import writeBedGraph
-from deeptools import writeBedGraph_bam_and_bw
 from deeptools import parserCommon
 from deeptools import bamHandler
 
@@ -14,9 +11,9 @@
 def parseArguments(args=None):
 
     parentParser = parserCommon.getParentArgParse()
-    bamParser = parserCommon.read_options()
+    bamParser = parserCommon.bam()
     outputParser = parserCommon.output()
-    parser = argparse.ArgumentParser(parents=[parentParser, bamParser,outputParser],
+    parser = argparse.ArgumentParser(parents=[parentParser, bamParser, outputParser],
                                      formatter_class=argparse.ArgumentDefaultsHelpFormatter,
                                      description = 'Given a BAM file, this tool generates a coverage bigWig file. '
                                      'The method first calculates the number of reads (either extended or not) that '
@@ -41,7 +38,6 @@
                         type = int)
 
     parser.add_argument('--normalizeTo1x',
-<<<<<<< HEAD
                           help='Report read coverage normalized to 1x '
                           'sequencing depth (also known as Reads Per Genomic '
                           'Content (RPGC)). Sequencing depth is defined as: '
@@ -67,17 +63,6 @@
                           type=int,
                           required=False)
 
-=======
-                        help = "Report normalized coverage to 1x sequencing depth. Sequencing depth is defined as the total number of mapped reads * fragment length / effective genome size. To use this option, the effective genome size has to be given. Common values are: mm9: 2150570000, hg19:2451960000, dm3:121400000 and ce10:93260000. The default is not to use any normalization. ",
-                        default = None,
-                        type = int,
-                        required = False)
-    parser.add_argument('--smoothLength',
-                        help = "length of smoothing to be done.",
-                        default = 0,
-                        type = int,
-                        required = False)
->>>>>>> 87dc13cf
     parser.add_argument('--normalizeUsingRPKM',
                           help='Use Reads Per Kilobase per Million reads to '
                           'normalize the number of reads per bin. The formula '
@@ -103,15 +88,15 @@
     return scaleFactors
 
 
-def getFragmentCenter(read, defaultFragmentLength, extendPairedEnds=True,
+def getFragmentCenter(read, defaultFragmentLength, extendPairedEnds=True, 
                       maxPairedFragmentLength=None):
-
+    
     """
     Takes a proper pair fragment of high quality and limited
     to a certain length and outputs the center
     """
     fragmentStart = fragmentEnd = None
-
+    
     if not maxPairedFragmentLength:
         maxPairedFragmentLength = 2*defaultFragmentLength if defaultFragmentLength > 0 else 1000;
 
@@ -121,16 +106,14 @@
 
         if read.tlen % 2 == 0:
             fragmentStart = read.pos + read.tlen/2 -1
-            fragmentEnd   = fragmentStart + 2
+            fragmentEnd = fragmentStart + 2
 
         else:
             fragmentStart = read.pos + read.tlen/2 - 1
-            fragmentEnd   = fragmentStart + 3
-
+            fragmentEnd = fragmentStart + 3
+            
     return (fragmentStart, fragmentEnd)
 
-#######################################
-# MAIN
 
 def main(args):
     bamFile = args.bam
@@ -148,7 +131,7 @@
 
     if not args.mappedReads:
         args.mappedReads = bamHandle.mapped
-
+    
     if args.normalizeTo1x:
         current_coverage = float(args.mappedReads * fragmentLength) / args.normalizeTo1x
         # the scaling sets the coverage to match 1x
@@ -180,14 +163,12 @@
                                     ignoreDuplicates=args.ignoreDuplicates,
                                     center_read=args.centerReads,
                                     zerosToNans=True,
-                                    samFlag_include=args.samFlagInclude,
-                                    samFlag_exclude=args.samFlagExclude
-                                    )
+                                    samFlag=args.samFlag)
 
     wr.run(writeBedGraph.scaleCoverage, funcArgs,  args.outFileName,
             format=args.outFileFormat, smooth_length=args.smoothLength)
 
-
+    
 if __name__ == "__main__":
     args = parseArguments()
     main(args)