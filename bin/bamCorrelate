--- conflicted
+++ resolved
@@ -60,15 +60,8 @@
                  parentParser,
                  bamParser,
                  ],
-<<<<<<< HEAD
-        help="In the bins mode, the correlation is computed based on "
-        "randomly chosen genomic regions of the same size (= bins). "
-        "The number of bins to be "
-        "used has to be specified.",
-=======
         help="In the bins mode, the correlation is computed based on randomly chosen "
         " genomic regions of the same size (= bins). The number of bins to be used has to be specified.",
->>>>>>> d73ae11f
         add_help=False,
         usage='An example usage is:\n  %(prog)s '
         '-b treatment.bam input.bam '
@@ -114,19 +107,6 @@
                           nargs = '+',
                           required = True)
 
-<<<<<<< HEAD
-    required.add_argument(
-        '--plotFile', '-o',
-        help='File name to save the file containing the heatmap '
-        'of the correlation. The given file ending will be used '
-        'to determine the image format, for example: '
-        'correlation.pdf will save the heatmap in pdf format. '
-        'The available options are: .png, .emf, '
-        '.eps, .pdf and .svg.',
-        type=argparse.FileType('w'),
-        metavar='file name',
-        required=True)
-=======
     required.add_argument('--plotFile', '-o',
                        help='File name to save the file containing the heatmap '
                        'of the correlation. The given file ending will be used '
@@ -137,7 +117,6 @@
                        type=argparse.FileType('w'),
                        metavar = 'file name',
                        required=True)
->>>>>>> d73ae11f
 
     required.add_argument('--corMethod', '-c',
                           help = 'correlation method to use',
@@ -164,13 +143,8 @@
 
         optional.add_argument('--numberOfSamples', '-n',
                               metavar='',
-<<<<<<< HEAD
-                              help='Number of random genome places to count '
-                              'reads for the correlation computation.',
-=======
                               help = 'Number of random genome places to count reads for '
                               'the correlation computation.',
->>>>>>> d73ae11f
                               default=int(1e6),
                               type=int)
 
